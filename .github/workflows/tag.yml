name: On Tag

on:
  push:
    tags:
      - 'v*'

jobs:
  build-operator-binary:
<<<<<<< HEAD
    uses: ./.github/workflows/build_binary.yaml
=======
    uses: ./.github/workflows/build_binary.yml
>>>>>>> 4ae7f420

  test-operator:
    uses: ./.github/workflows/test-operator.yml

  build-operator-image:
    needs: [build-operator-binary, test-operator]
    uses: ./.github/workflows/build-image.yml
    with:
      push: true
      version_tag: ${{ github.ref_name }}
    secrets: inherit

  create-release:
    name: Create GitHub Release
    runs-on: ubuntu-latest
    needs: [build-operator-image]
    permissions:
      contents: write
    steps:
      - name: Create Release
        uses: actions/create-release@v1
        with:
          tag_name: ${{ github.ref_name }}
          release_name: Release ${{ github.ref_name }}
          draft: false
          prerelease: false
          generate_release_notes: true
        env:
          GITHUB_TOKEN: ${{ secrets.GITHUB_TOKEN }}

  chart-app-version-bump:
    needs: [build-operator-image]
    uses: ./.github/workflows/chart-app-version-bump.yml

  notify:
    needs: [build-operator-image]
    uses: ./.github/workflows/notify.yml
    secrets: inherit<|MERGE_RESOLUTION|>--- conflicted
+++ resolved
@@ -7,17 +7,13 @@
 
 jobs:
   build-operator-binary:
-<<<<<<< HEAD
-    uses: ./.github/workflows/build_binary.yaml
-=======
     uses: ./.github/workflows/build_binary.yml
->>>>>>> 4ae7f420
 
   test-operator:
     uses: ./.github/workflows/test-operator.yml
 
   build-operator-image:
-    needs: [build-operator-binary, test-operator]
+    needs: [test-operator]
     uses: ./.github/workflows/build-image.yml
     with:
       push: true
