--- conflicted
+++ resolved
@@ -26,11 +26,7 @@
 
   build-operator-binary:
     if: ${{ !contains(github.event.pull_request.labels.*.name, 'no-build') }}
-<<<<<<< HEAD
-    uses: ./.github/workflows/build_binary.yaml
-=======
     uses: ./.github/workflows/build_binary.yml
->>>>>>> 4ae7f420
 
   test-operator:
     if: ${{ !contains(github.event.pull_request.labels.*.name, 'no-build') }}
