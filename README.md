--- conflicted
+++ resolved
@@ -214,12 +214,8 @@
 | **Deduplication** | ✅ | Configurable time-window deduplication |
 | **Stream Joins** | ✅ | Multi-stream data joining |
 | **Auto-scaling** | ✅ | Horizontal pod autoscaling / ingestor replicas support |
-<<<<<<< HEAD
-| **Monitoring** | ✅ | OpenTelemetry integration for components |
-=======
 | **Monitoring** | ✅ | Prometheus metrics integration |
 | **Helm Uninstall Cleanup** | ✅ | Automatic pipeline termination and CRD cleanup on uninstall |
->>>>>>> ff3ec262
 
 ## 🛠️ Development Setup
 
