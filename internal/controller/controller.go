/*
Copyright 2025.

Licensed under the Apache License, Version 2.0 (the "License");
you may not use this file except in compliance with the License.
You may obtain a copy of the License at

    http://www.apache.org/licenses/LICENSE-2.0

Unless required by applicable law or agreed to in writing, software
distributed under the License is distributed on an "AS IS" BASIS,
WITHOUT WARRANTIES OR CONDITIONS OF ANY KIND, either express or implied.
See the License for the specific language governing permissions and
limitations under the License.
*/

package controller

import (
	"context"
	"fmt"
	"reflect"
	"time"

	"github.com/go-logr/logr"
	v1 "k8s.io/api/core/v1"
	apierrors "k8s.io/apimachinery/pkg/api/errors"
	"k8s.io/apimachinery/pkg/runtime"
	"k8s.io/apimachinery/pkg/types"
	ctrl "sigs.k8s.io/controller-runtime"
	"sigs.k8s.io/controller-runtime/pkg/client"
	"sigs.k8s.io/controller-runtime/pkg/controller"
	"sigs.k8s.io/controller-runtime/pkg/event"
	logf "sigs.k8s.io/controller-runtime/pkg/log"
	"sigs.k8s.io/controller-runtime/pkg/predicate"

	etlv1alpha1 "github.com/glassflow/glassflow-etl-k8s-operator/api/v1alpha1"
	"github.com/glassflow/glassflow-etl-k8s-operator/internal/constants"
	"github.com/glassflow/glassflow-etl-k8s-operator/internal/nats"
	"github.com/glassflow/glassflow-etl-k8s-operator/internal/observability"
	postgresstorage "github.com/glassflow/glassflow-etl-k8s-operator/internal/storage/postgres"
)

// -------------------------------------------------------------------------------------------------------------------

// -------------------------------------------------------------------------------------------------------------------

// pipelineOperationPredicate filters events to trigger reconcile on spec changes or annotation changes
// but not on status-only changes, does not filter requeue
var pipelineOperationPredicate = predicate.Funcs{
	CreateFunc: func(e event.CreateEvent) bool {
		return true // Always reconcile on create
	},
	DeleteFunc: func(e event.DeleteEvent) bool {
		return true // Always reconcile on delete
	},
	UpdateFunc: func(e event.UpdateEvent) bool {
		oldObj := e.ObjectOld
		newObj := e.ObjectNew

		// Trigger on spec changes (generation changes)
		if oldObj.GetGeneration() != newObj.GetGeneration() {
			return true
		}

		// Trigger on annotation changes (our operation triggers)
		oldAnnotations := oldObj.GetAnnotations()
		newAnnotations := newObj.GetAnnotations()
		return !reflect.DeepEqual(oldAnnotations, newAnnotations)
	},
	GenericFunc: func(e event.GenericEvent) bool {
		return true // Always reconcile on generic events
	},
}

// -------------------------------------------------------------------------------------------------------------------

// PipelineReconciler reconciles a Pipeline object
type PipelineReconciler struct {
	client.Client
	Scheme            *runtime.Scheme
	Meter             *observability.Meter
	NATSClient        *nats.NATSClient
	PostgresStorage   *postgresstorage.PostgresStorage
	ComponentNATSAddr string
	// NATS stream configurations
	NATSMaxStreamAge   string
	NATSMaxStreamBytes string
	// Component image configurations
	IngestorImage string
	JoinImage     string
	SinkImage     string
	DedupImage    string
	// Component resource configurations
	IngestorCPURequest    string
	IngestorCPULimit      string
	IngestorMemoryRequest string
	IngestorMemoryLimit   string
	JoinCPURequest        string
	JoinCPULimit          string
	JoinMemoryRequest     string
	JoinMemoryLimit       string
	SinkCPURequest        string
	SinkCPULimit          string
	SinkMemoryRequest     string
	SinkMemoryLimit       string
	DedupCPURequest       string
	DedupCPULimit         string
	DedupMemoryRequest    string
	DedupMemoryLimit      string
	// Dedup storage configurations
	DedupDefaultStorageSize  string
	DedupDefaultStorageClass string
	// Component affinity configurations
	IngestorAffinity string
	JoinAffinity     string
	SinkAffinity     string
	DedupAffinity    string
	// Observability configurations
	ObservabilityLogsEnabled    string
	ObservabilityMetricsEnabled string
	ObservabilityOTelEndpoint   string
	IngestorLogLevel            string
	JoinLogLevel                string
	SinkLogLevel                string
	DedupLogLevel               string
	IngestorImageTag            string
	JoinImageTag                string
	SinkImageTag                string
	DedupImageTag               string
	// Pipelines namespace configuration
	PipelinesNamespaceAuto bool
	PipelinesNamespaceName string
}

// -------------------------------------------------------------------------------------------------------------------

// SetupWithManager sets up the controller with the Manager.
func (r *PipelineReconciler) SetupWithManager(mgr ctrl.Manager) error {
	return ctrl.NewControllerManagedBy(mgr).
		For(&etlv1alpha1.Pipeline{}).
		Named("pipeline").
		WithEventFilter(pipelineOperationPredicate).
		WithOptions(controller.Options{MaxConcurrentReconciles: 1}).
		Complete(r)
}

// +kubebuilder:rbac:groups=etl.glassflow.io,resources=pipelines,verbs=get;list;watch;create;update;patch;delete
// +kubebuilder:rbac:groups=etl.glassflow.io,resources=pipelines/status,verbs=get;update;patch
// +kubebuilder:rbac:groups=etl.glassflow.io,resources=pipelines/finalizers,verbs=update
// +kubebuilder:rbac:groups="",resources=namespaces,verbs=get;list;watch;create;delete
// +kubebuilder:rbac:groups="",resources=secrets,verbs=get;list;watch;create;delete
// +kubebuilder:rbac:groups="apps",resources=deployments,verbs=get;list;watch;create;delete

// For more details, check Reconcile and its Result here:
// - https://pkg.go.dev/sigs.k8s.io/controller-runtime@v0.20.0/pkg/reconcile
func (r *PipelineReconciler) Reconcile(ctx context.Context, req ctrl.Request) (ctrl.Result, error) {
	log := logf.FromContext(ctx)

	log.Info("reconcile event", "request", req.String())

	var p etlv1alpha1.Pipeline

	err := r.Get(ctx, req.NamespacedName, &p)
	if err != nil {
		if apierrors.IsNotFound(err) {
			log.Info("pipeline not found", "request", req.String())
			return ctrl.Result{}, client.IgnoreNotFound(err)
		} else {
			log.Error(err, "unable to fetch pipeline")
			return ctrl.Result{}, fmt.Errorf("get pipeline: %w", err)
		}
	}

	// Check for operation annotations
	annotations := p.GetAnnotations()
	if annotations != nil {
		// Determine which operation to perform based on annotations
		// Helm uninstall has highest priority - it interrupts any ongoing operation
		var operation string
		if _, hasHelmUninstall := annotations[constants.PipelineHelmUninstallAnnotation]; hasHelmUninstall {
			operation = constants.OperationHelmUninstall
			log.Info("HELM UNINSTALL detected - interrupting any ongoing operations", "pipeline_id", p.Spec.ID)
		} else if _, hasTerminate := annotations[constants.PipelineDeleteAnnotation]; hasTerminate {
			operation = constants.OperationDelete
		} else if _, hasTerminate := annotations[constants.PipelineTerminateAnnotation]; hasTerminate {
			operation = constants.OperationTerminate
		} else if _, hasCreate := annotations[constants.PipelineCreateAnnotation]; hasCreate {
			operation = constants.OperationCreate
		} else if _, hasStop := annotations[constants.PipelineStopAnnotation]; hasStop {
			operation = constants.OperationStop
		} else if _, hasResume := annotations[constants.PipelineResumeAnnotation]; hasResume {
			operation = constants.OperationResume
		} else if _, hasEdit := annotations[constants.PipelineEditAnnotation]; hasEdit {
			operation = constants.OperationEdit
		}

		// Execute the appropriate operation
		switch operation {
		case constants.OperationHelmUninstall:
			return r.reconcileHelmUninstall(ctx, log, p)
		case constants.OperationCreate:
			return r.createPipeline(ctx, p)
		case constants.OperationResume:
			return r.reconcileResume(ctx, log, p)
		case constants.OperationStop:
			return r.reconcileStop(ctx, log, p)
		case constants.OperationEdit:
			return r.reconcileEdit(ctx, log, p)
		case constants.OperationTerminate:
			return r.reconcileTerminate(ctx, log, p)
		case constants.OperationDelete:
			return r.reconcileDelete(ctx, log, p)
		}
	}

	// No operation needed
	return ctrl.Result{}, nil
}

// -------------------------------------------------------------------------------------------------------------------

func (r *PipelineReconciler) createPipeline(ctx context.Context, p etlv1alpha1.Pipeline) (ctrl.Result, error) {
	log := logf.FromContext(ctx)
	err := r.addFinalizer(ctx, &p)
	if err != nil {
		return ctrl.Result{}, fmt.Errorf("add finalizer: %w", err)
	}

	return r.reconcileCreate(ctx, log, p)
}

// -------------------------------------------------------------------------------------------------------------------

func (r *PipelineReconciler) reconcileCreate(ctx context.Context, log logr.Logger, p etlv1alpha1.Pipeline) (ctrl.Result, error) {
	pipelineID := p.Spec.ID

	log.Info("reconciling pipeline creation", "pipeline_id", pipelineID)

	// Check if pipeline is already running
	if p.Status == etlv1alpha1.PipelineStatus(postgresstorage.PipelineStatusRunning) {
		log.Info("pipeline already running", "pipeline_id", p.Spec.ID)
		return ctrl.Result{}, nil
	}

	// Check for timeout before proceeding
	timedOut, elapsed := r.checkOperationTimeout(log, &p)
	if timedOut {
		return r.handleOperationTimeout(ctx, log, &p, constants.OperationCreate)
	}
	if elapsed > 0 {
		log.Info("operation in progress", "pipeline_id", pipelineID, "elapsed", elapsed)
	}

	if p.Status == etlv1alpha1.PipelineStatus(postgresstorage.PipelineStatusCreated) {
		log.Info("pipeline is already being created", "pipeline_id", p.Spec.ID)
		// Continue with the creation process
	} else {
		// Transition to Creation status first
		p.Status = etlv1alpha1.PipelineStatus(postgresstorage.PipelineStatusCreated)

		// Update CRD status
		err := r.Status().Update(ctx, &p, &client.SubResourceUpdateOptions{})
		if err != nil {
			r.recordReconcileError(ctx, "create", pipelineID, err)
			return ctrl.Result{}, fmt.Errorf("update pipeline CRD status: %w", err)
		}

		// Set operation start time when transitioning to Created status
		err = r.setOperationStartTime(ctx, &p)
		if err != nil {
			log.Error(err, "failed to set operation start time", "pipeline_id", pipelineID)
			// Continue anyway - this is not critical
		}
	}

	ns, err := r.createNamespace(ctx, p)
	if err != nil {
		r.recordReconcileError(ctx, "create", pipelineID, err)
		return ctrl.Result{}, fmt.Errorf("setup namespace: %w", err)
	}

	err = r.createNATSStreams(ctx, p)
	if err != nil {
		r.recordReconcileError(ctx, "create", pipelineID, err)
		return ctrl.Result{}, fmt.Errorf("setup streams: %w", err)
	}

	labels := preparePipelineLabels(p)

	secretName := r.getResourceName(p, p.Spec.ID)
	secret, err := r.createSecret(ctx, types.NamespacedName{Namespace: ns.GetName(), Name: secretName}, labels, p)
	if err != nil {
		return ctrl.Result{}, fmt.Errorf("create secret for pipeline config %s: %w", p.Spec.ID, err)
	}

	namespace := r.getTargetNamespace(p)

	// Step 1: Create Sink deployment
	ready, err := r.isDeploymentReady(ctx, namespace, r.getResourceName(p, "sink"))
	if err != nil {
		return ctrl.Result{}, fmt.Errorf("check sink deployment: %w", err)
	}
	if !ready {
		// Check for timeout before requeuing
		timedOut, _ := r.checkOperationTimeout(log, &p)
		if timedOut {
			return r.handleOperationTimeout(ctx, log, &p, "create")
		}

		log.Info("creating sink deployment", "namespace", namespace)
		err = r.createSink(ctx, ns, labels, secret, p)
		if err != nil {
			return ctrl.Result{}, fmt.Errorf("create sink deployment: %w", err)
		}
		// Requeue to wait for deployment to be ready
		return ctrl.Result{Requeue: true, RequeueAfter: time.Second}, nil
	} else {
		log.Info("sink deployment is ready", "namespace", namespace)
	}

	// Step 2: Create Join deployment (if enabled)
	if p.Spec.Join.Enabled {
		ready, err := r.isDeploymentReady(ctx, namespace, r.getResourceName(p, "join"))
		if err != nil {
			return ctrl.Result{}, fmt.Errorf("check join deployment: %w", err)
		}
		if !ready {
			// Check for timeout before requeuing
			timedOut, _ := r.checkOperationTimeout(log, &p)
			if timedOut {
				return r.handleOperationTimeout(ctx, log, &p, "create")
			}

			log.Info("creating join deployment", "namespace", namespace)
			err := r.createJoin(ctx, ns, labels, secret, p)
			if err != nil {
				return ctrl.Result{}, fmt.Errorf("create join deployment: %w", err)
			}
			// Requeue to wait for deployment to be ready
			return ctrl.Result{Requeue: true, RequeueAfter: time.Second}, nil
		} else {
			log.Info("join deployment is already created", "namespace", namespace)
		}
	}

	// Step 3: Create Dedup StatefulSets (if any stream has dedup enabled)
	result, err := r.ensureDedupStatefulSetsReady(ctx, log, p, ns, labels, secret, "create")
	if err != nil || result.Requeue {
		return result, err
	}

	// Step 4: Create Ingestor deployments
	for i := range p.Spec.Ingestor.Streams {
		deploymentName := r.getResourceName(p, fmt.Sprintf("ingestor-%d", i))
		ready, err := r.isDeploymentReady(ctx, namespace, deploymentName)
		if err != nil {
			return ctrl.Result{}, fmt.Errorf("check ingestor deployment %s: %w", deploymentName, err)
		}
		if !ready {
			// Check for timeout before requeuing
			timedOut, _ := r.checkOperationTimeout(log, &p)
			if timedOut {
				return r.handleOperationTimeout(ctx, log, &p, "create")
			}

			log.Info("creating ingestor deployment", "deployment", deploymentName, "namespace", namespace)
			err = r.createIngestors(ctx, log, ns, labels, secret, p)
			if err != nil {
				return ctrl.Result{}, fmt.Errorf("create ingestor deployment %s: %w", deploymentName, err)
			}
			// Requeue to wait for deployment to be ready
			return ctrl.Result{Requeue: true, RequeueAfter: time.Second}, nil
		} else {
			log.Info("ingestor deployment is already created", "namespace", namespace)
		}
	}

	// All deployments are ready, update status to Running
	err = r.updatePipelineStatus(ctx, log, &p, postgresstorage.PipelineStatusRunning, nil)
	if err != nil {
		return ctrl.Result{}, fmt.Errorf("update pipeline status to running: %w", err)
	}

	// Remove create annotation and clear operation start time
	annotations := p.GetAnnotations()
	if annotations != nil {
		delete(annotations, constants.PipelineCreateAnnotation)
		r.clearOperationStartTime(&p)
		p.SetAnnotations(annotations)
		p.Status = etlv1alpha1.PipelineStatus(postgresstorage.PipelineStatusRunning)
		err = r.Update(ctx, &p)
		if err != nil {
			log.Error(err, "failed to remove create annotation", "pipeline_id", p.Spec.ID)
		}
	}

	// Record success metrics
	r.recordMetricsIfEnabled(func(m *observability.Meter) {
		m.RecordReconcileOperation(ctx, "create", "success", pipelineID)
	})

	log.Info("pipeline creation completed successfully", "pipeline", p.Name, "pipeline_id", p.Spec.ID)
	return ctrl.Result{}, nil
}

func (r *PipelineReconciler) reconcileTerminate(ctx context.Context, log logr.Logger, p etlv1alpha1.Pipeline) (ctrl.Result, error) {
	pipelineID := p.Spec.ID

	log.Info("reconciling pipeline termination", "pipeline_id", pipelineID)

	// Check if pipeline is already stopped
	if p.Status == etlv1alpha1.PipelineStatus(postgresstorage.PipelineStatusStopped) {
		log.Info("pipeline already stopped", "pipeline_id", p.Spec.ID)
		return ctrl.Result{}, nil
	}

	// Check for timeout before proceeding
	timedOut, elapsed := r.checkOperationTimeout(log, &p)
	if timedOut {
		return r.handleOperationTimeout(ctx, log, &p, constants.OperationTerminate)
	}
	if elapsed > 0 {
		log.Info("operation in progress", "pipeline_id", pipelineID, "elapsed", elapsed)
	}

	// Set operation start time if not already set (for timeout tracking)
	err := r.setOperationStartTime(ctx, &p)
	if err != nil {
		log.Error(err, "failed to set operation start time", "pipeline_id", pipelineID)
		// Continue anyway - this is not critical
	}

	// Stop all pipeline components
	result, err := r.terminatePipelineComponents(ctx, log, p)
	if err != nil || result.Requeue {
		return result, err
	}

	// Update pipeline status to "Stopped"
	err = r.updatePipelineStatus(ctx, log, &p, postgresstorage.PipelineStatusStopped, nil)
	if err != nil {
		return ctrl.Result{}, fmt.Errorf("update pipeline status to stopped: %w", err)
	}

	// Remove terminate annotation
	annotations := p.GetAnnotations()
	if annotations != nil {
		delete(annotations, constants.PipelineTerminateAnnotation)
		p.SetAnnotations(annotations)
		p.Status = etlv1alpha1.PipelineStatus(postgresstorage.PipelineStatusStopped)
		err = r.Update(ctx, &p)
		if err != nil {
			log.Error(err, "failed to remove terminate annotation", "pipeline_id", p.Spec.ID)
		}
	}

	// Record success metrics
	r.recordMetricsIfEnabled(func(m *observability.Meter) {
		m.RecordReconcileOperation(ctx, "terminate", "success", pipelineID)
	})

	log.Info("pipeline termination completed successfully", "pipeline", p.Name, "pipeline_id", p.Spec.ID)
	return ctrl.Result{}, nil
}

func (r *PipelineReconciler) reconcileDelete(ctx context.Context, log logr.Logger, p etlv1alpha1.Pipeline) (ctrl.Result, error) {
	pipelineID := p.Spec.ID

	log.Info("reconciling pipeline deletion", "pipeline_id", pipelineID)

	// Check if pipeline is stopped
	if p.Status != etlv1alpha1.PipelineStatus(postgresstorage.PipelineStatusStopped) {
		log.Info("pipeline is not stopped but attempting to delete", "pipeline_id", p.Spec.ID)
	}

	// Delete namespace for this pipeline
	err := r.deleteNamespace(ctx, log, p)
	if err != nil {
		return ctrl.Result{}, fmt.Errorf("delete pipeline namespace: %w", err)
	}

	// Clean up NATS streams
	err = r.cleanupNATSPipelineResources(ctx, log, p)
	if err != nil {
		log.Info("failed to cleanup NATS resources during termination", "pipeline_id", p.Spec.ID)
		// Don't return error here as namespace is already deleted
		// Just log and continue
	}

<<<<<<< HEAD
	// Clean up pipeline configuration from PostgreSQL
	if r.PostgresStorage != nil {
		err = r.PostgresStorage.DeletePipeline(ctx, p.Spec.ID)
=======
	// Clean up PVCs for dedup StatefulSets
	err = r.cleanupDedupPVCs(ctx, log, p)
	if err != nil {
		log.Error(err, "failed to cleanup dedup PVCs")
		// Don't fail the deletion, just log
	}

	// Clean up pipeline configuration from NATS KV store
	if r.NATSClient != nil {
		err = r.NATSClient.DeletePipeline(ctx, p.Spec.ID)
>>>>>>> f7da348e
		if err != nil {
			log.Info("failed to delete pipeline configuration from PostgreSQL", "pipeline_id", p.Spec.ID, "error", err)
			// Don't return error here - we're in force cleanup mode
		} else {
			log.Info("successfully deleted pipeline configuration from PostgreSQL", "pipeline_id", p.Spec.ID)
		}
	}

	// Remove terminate annotation
	annotations := p.GetAnnotations()
	if annotations != nil {
		delete(annotations, constants.PipelineDeleteAnnotation)
		p.SetAnnotations(annotations)
		p.Status = etlv1alpha1.PipelineStatus(postgresstorage.PipelineStatusStopped)
		err = r.Update(ctx, &p)
		if err != nil {
			log.Error(err, "failed to remove terminate annotation", "pipeline_id", p.Spec.ID)
		}
	}

	// Remove finalizer
	err = r.removeFinalizer(ctx, &p)
	if err != nil {
		return ctrl.Result{}, fmt.Errorf("remove finalizer: %w", err)
	}

	// Delete the pipeline CRD
	err = r.Delete(ctx, &p)
	if err != nil {
		return ctrl.Result{}, fmt.Errorf("delete pipeline CRD: %w", err)
	}

	// Record success metrics
	r.recordMetricsIfEnabled(func(m *observability.Meter) {
		m.RecordReconcileOperation(ctx, "delete", "success", pipelineID)
	})

	log.Info("pipeline deletion completed successfully", "pipeline", p.Name, "pipeline_id", p.Spec.ID)
	return ctrl.Result{}, nil
}

func (r *PipelineReconciler) reconcileHelmUninstall(ctx context.Context, log logr.Logger, p etlv1alpha1.Pipeline) (ctrl.Result, error) {
	pipelineID := p.Spec.ID
	log.Info("reconciling pipeline helm uninstall - FORCING cleanup regardless of current status", "pipeline_id", pipelineID, "current_status", p.Status)

	// FORCE cleanup regardless of current status - this is helm uninstall!
	log.Info("HELM UNINSTALL: Forcing immediate cleanup of pipeline", "pipeline_id", pipelineID)

	// Check if pipeline is already stopped
	if p.Status == etlv1alpha1.PipelineStatus(postgresstorage.PipelineStatusStopped) {
		log.Info("pipeline already stopped during helm uninstall", "pipeline_id", pipelineID)
		// Remove helm uninstall annotation and finalizer to allow cleanup
		annotations := p.GetAnnotations()
		if annotations != nil {
			delete(annotations, constants.PipelineHelmUninstallAnnotation)
			p.SetAnnotations(annotations)
			err := r.Update(ctx, &p)
			if err != nil {
				log.Error(err, "failed to remove helm uninstall annotation", "pipeline_id", pipelineID)
			}
		}
		err := r.removeFinalizer(ctx, &p)
		if err != nil {
			return ctrl.Result{}, fmt.Errorf("remove finalizer: %w", err)
		}
		err = r.Delete(ctx, &p)
		if err != nil {
			return ctrl.Result{}, fmt.Errorf("delete pipeline CRD: %w", err)
		}
		return ctrl.Result{}, nil
	}

	// FORCE cleanup - skip normal termination process for helm uninstall
	log.Info("HELM UNINSTALL: Force deleting pipeline namespace and resources", "pipeline_id", pipelineID)

	// Force delete namespace for this pipeline (this will delete all deployments)
	err := r.deleteNamespace(ctx, log, p)
	if err != nil {
		log.Error(err, "failed to delete pipeline namespace during helm uninstall", "pipeline_id", pipelineID)
		// Continue anyway - we're in force cleanup mode
	}

	// Clean up NATS streams but keep the pipeline configuration
	err = r.cleanupNATSPipelineResources(ctx, log, p)
	if err != nil {
		log.Info("failed to cleanup NATS resources during helm uninstall", "pipeline_id", pipelineID)
		// Don't return error here - we're in force cleanup mode
	}

	// Clean up pipeline configuration from PostgreSQL
	if r.PostgresStorage != nil {
		err = r.PostgresStorage.DeletePipeline(ctx, pipelineID)
		if err != nil {
			log.Info("failed to delete pipeline configuration from PostgreSQL", "pipeline_id", pipelineID, "error", err)
			// Don't return error here - we're in force cleanup mode
		} else {
			log.Info("successfully deleted pipeline configuration from PostgreSQL", "pipeline_id", pipelineID)
		}
	}

	// Remove all pipeline operation annotations
	annotations := p.GetAnnotations()
	if annotations != nil {
		// Remove all pipeline operation annotations
		for _, annotation := range []string{
			constants.PipelineHelmUninstallAnnotation,
			constants.PipelineCreateAnnotation,
			constants.PipelineTerminateAnnotation,
			constants.PipelineStopAnnotation,
			constants.PipelineResumeAnnotation,
		} {
			delete(annotations, annotation)
		}
		p.SetAnnotations(annotations)
		err = r.Update(ctx, &p)
		if err != nil {
			log.Error(err, "failed to remove annotations during helm uninstall", "pipeline_id", pipelineID)
		}
	}

	// Remove finalizer
	err = r.removeFinalizer(ctx, &p)
	if err != nil {
		return ctrl.Result{}, fmt.Errorf("remove finalizer: %w", err)
	}

	// Delete the pipeline CRD
	err = r.Delete(ctx, &p)
	if err != nil {
		return ctrl.Result{}, fmt.Errorf("delete pipeline CRD: %w", err)
	}

	// Record success metrics
	r.recordMetricsIfEnabled(func(m *observability.Meter) {
		m.RecordReconcileOperation(ctx, "uninstall", "success", pipelineID)
	})

	log.Info("pipeline helm uninstall completed successfully - FORCE CLEANUP", "pipeline", p.Name, "pipeline_id", pipelineID)
	return ctrl.Result{}, nil
}

func (r *PipelineReconciler) reconcileResume(ctx context.Context, log logr.Logger, p etlv1alpha1.Pipeline) (ctrl.Result, error) {
	pipelineID := p.Spec.ID

	log.Info("reconciling pipeline resume", "pipeline_id", pipelineID)

	namespace := r.getTargetNamespace(p)

	// Check if pipeline is already running or resuming
	if p.Status == etlv1alpha1.PipelineStatus(postgresstorage.PipelineStatusRunning) {
		log.Info("pipeline already running", "pipeline_id", p.Spec.ID)
		return ctrl.Result{}, nil
	}

	// Check for timeout before proceeding
	timedOut, elapsed := r.checkOperationTimeout(log, &p)
	if timedOut {
		return r.handleOperationTimeout(ctx, log, &p, constants.OperationResume)
	}
	if elapsed > 0 {
		log.Info("operation in progress", "pipeline_id", pipelineID, "elapsed", elapsed)
	}

	if p.Status == etlv1alpha1.PipelineStatus(postgresstorage.PipelineStatusResuming) {
		log.Info("pipeline is already being resumed", "pipeline_id", p.Spec.ID)
		// Continue with the resume process
	} else {
		// Transition to Resuming status first
		err := r.updatePipelineStatus(ctx, log, &p, postgresstorage.PipelineStatusResuming, nil)
		if err != nil {
			return ctrl.Result{}, fmt.Errorf("update pipeline status to resuming: %w", err)
		}

		// Set operation start time when transitioning to Resuming status
		err = r.setOperationStartTime(ctx, &p)
		if err != nil {
			log.Error(err, "failed to set operation start time", "pipeline_id", pipelineID)
			// Continue anyway - this is not critical
		}

		// Requeue to continue with the resume process
		return ctrl.Result{Requeue: true, RequeueAfter: time.Second}, nil
	}

	// Get namespace
	var ns v1.Namespace
	err := r.Get(ctx, types.NamespacedName{Name: namespace}, &ns)
	if err != nil {
		return ctrl.Result{}, fmt.Errorf("get namespace %s: %w", namespace, err)
	}

	// Get secret
	secretName := types.NamespacedName{Namespace: namespace, Name: r.getResourceName(p, p.Spec.ID)}
	var secret v1.Secret
	err = r.Get(ctx, secretName, &secret)
	if err != nil {
		return ctrl.Result{}, fmt.Errorf("get secret %s: %w", secretName, err)
	}

	labels := preparePipelineLabels(p)

	// Step 1: Create Sink deployment
	ready, err := r.isDeploymentReady(ctx, namespace, r.getResourceName(p, "sink"))
	if err != nil {
		return ctrl.Result{}, fmt.Errorf("check sink deployment: %w", err)
	}
	if !ready {
		// Check for timeout before requeuing
		timedOut, _ := r.checkOperationTimeout(log, &p)
		if timedOut {
			return r.handleOperationTimeout(ctx, log, &p, constants.OperationResume)
		}

		log.Info("creating sink deployment", "namespace", namespace)
		err = r.createSink(ctx, ns, labels, secret, p)
		if err != nil {
			return ctrl.Result{}, fmt.Errorf("create sink deployment: %w", err)
		}
		// Requeue to wait for deployment to be ready
		return ctrl.Result{Requeue: true, RequeueAfter: time.Second}, nil
	} else {
		log.Info("sink deployment is already created", "namespace", namespace)
	}

	// Step 2: Create Join deployment (if enabled)
	if p.Spec.Join.Enabled {
		ready, err := r.isDeploymentReady(ctx, namespace, r.getResourceName(p, "join"))
		if err != nil {
			return ctrl.Result{}, fmt.Errorf("check join deployment: %w", err)
		}
		if !ready {
			// Check for timeout before requeuing
			timedOut, _ := r.checkOperationTimeout(log, &p)
			if timedOut {
				return r.handleOperationTimeout(ctx, log, &p, constants.OperationResume)
			}

			log.Info("creating join deployment", "namespace", namespace)
			err = r.createJoin(ctx, ns, labels, secret, p)
			if err != nil {
				return ctrl.Result{}, fmt.Errorf("create join deployment: %w", err)
			}
			// Requeue to wait for deployment to be ready
			return ctrl.Result{Requeue: true, RequeueAfter: time.Second}, nil
		} else {
			log.Info("join deployment is already created", "namespace", namespace)
		}
	}

	// Step 3: Create Dedup StatefulSets (if any stream has dedup enabled)
	result, err := r.ensureDedupStatefulSetsReady(ctx, log, p, ns, labels, secret, constants.OperationResume)
	if err != nil || result.Requeue {
		return result, err
	}

	// Step 4: Create Ingestor deployments
	for i := range p.Spec.Ingestor.Streams {
		deploymentName := r.getResourceName(p, fmt.Sprintf("ingestor-%d", i))
		ready, err := r.isDeploymentReady(ctx, namespace, deploymentName)
		if err != nil {
			return ctrl.Result{}, fmt.Errorf("check ingestor deployment %s: %w", deploymentName, err)
		}
		if !ready {
			// Check for timeout before requeuing
			timedOut, _ := r.checkOperationTimeout(log, &p)
			if timedOut {
				return r.handleOperationTimeout(ctx, log, &p, constants.OperationResume)
			}

			log.Info("creating ingestor deployment", "deployment", deploymentName, "namespace", namespace)
			err = r.createIngestors(ctx, log, ns, labels, secret, p)
			if err != nil {
				return ctrl.Result{}, fmt.Errorf("create ingestor deployment %s: %w", deploymentName, err)
			}
			// Requeue to wait for deployment to be ready
			return ctrl.Result{Requeue: true, RequeueAfter: time.Second}, nil
		} else {
			log.Info("ingestor deployment is already created", "namespace", namespace)
		}
	}

	// All deployments are ready, update status to Running
	err = r.updatePipelineStatus(ctx, log, &p, postgresstorage.PipelineStatusRunning, nil)
	if err != nil {
		return ctrl.Result{}, fmt.Errorf("update pipeline status to running: %w", err)
	}

	// Remove resume annotation and clear operation start time
	annotations := p.GetAnnotations()
	if annotations != nil {
		delete(annotations, constants.PipelineResumeAnnotation)
		r.clearOperationStartTime(&p)
		p.SetAnnotations(annotations)
		p.Status = etlv1alpha1.PipelineStatus(postgresstorage.PipelineStatusRunning)
		err = r.Update(ctx, &p)
		if err != nil {
			log.Error(err, "failed to remove resume annotation", "pipeline_id", p.Spec.ID)
		}
	}

	// Record success metrics
	r.recordMetricsIfEnabled(func(m *observability.Meter) {
		m.RecordReconcileOperation(ctx, "resume", "success", pipelineID)
	})

	log.Info("pipeline resume completed successfully", "pipeline", p.Name, "pipeline_id", p.Spec.ID)
	return ctrl.Result{}, nil
}

func (r *PipelineReconciler) reconcileStop(ctx context.Context, log logr.Logger, p etlv1alpha1.Pipeline) (ctrl.Result, error) {
	pipelineID := p.Spec.ID

	log.Info("reconciling pipeline stop", "pipeline_id", pipelineID)

	// Check if pipeline is already stopped
	if p.Status == etlv1alpha1.PipelineStatus(postgresstorage.PipelineStatusStopped) {
		log.Info("pipeline already stopped", "pipeline_id", p.Spec.ID)
		return ctrl.Result{}, nil
	}

	// Check for timeout before proceeding
	timedOut, elapsed := r.checkOperationTimeout(log, &p)
	if timedOut {
		return r.handleOperationTimeout(ctx, log, &p, constants.OperationStop)
	}
	if elapsed > 0 {
		log.Info("operation in progress", "pipeline_id", pipelineID, "elapsed", elapsed)
	}

	// Check if pipeline is already stopping
	if p.Status == etlv1alpha1.PipelineStatus(postgresstorage.PipelineStatusStopping) {
		log.Info("pipeline is already being stopped", "pipeline_id", p.Spec.ID)
		// Continue with the stop process
	} else {
		// Transition to Stopping status first
		err := r.updatePipelineStatus(ctx, log, &p, postgresstorage.PipelineStatusStopping, nil)
		if err != nil {
			return ctrl.Result{}, fmt.Errorf("update pipeline status to stopping: %w", err)
		}

		// Set operation start time when transitioning to Stopping status
		err = r.setOperationStartTime(ctx, &p)
		if err != nil {
			log.Error(err, "failed to set operation start time", "pipeline_id", pipelineID)
			// Continue anyway - this is not critical
		}

		// Requeue to continue with the stop process
		return ctrl.Result{Requeue: true, RequeueAfter: time.Second}, nil
	}

	// Stop all pipeline components
	result, err := r.stopPipelineComponents(ctx, log, &p)
	if err != nil || result.Requeue {
		return result, err
	}

	// Update status to Stopped
	err = r.updatePipelineStatus(ctx, log, &p, postgresstorage.PipelineStatusStopped, nil)
	if err != nil {
		return ctrl.Result{}, fmt.Errorf("update pipeline status to stopped: %w", err)
	}

	// Remove stop annotation and clear operation start time
	annotations := p.GetAnnotations()
	if annotations != nil {
		delete(annotations, constants.PipelineStopAnnotation)
		r.clearOperationStartTime(&p)
		p.SetAnnotations(annotations)
		p.Status = etlv1alpha1.PipelineStatus(postgresstorage.PipelineStatusStopped)
		err = r.Update(ctx, &p)
		if err != nil {
			log.Error(err, "failed to remove stop annotation", "pipeline_id", p.Spec.ID)
		}
	}

	// Record success metrics
	r.recordMetricsIfEnabled(func(m *observability.Meter) {
		m.RecordReconcileOperation(ctx, "stop", "success", pipelineID)
	})

	log.Info("pipeline stop completed successfully", "pipeline", p.Name, "pipeline_id", p.Spec.ID)
	return ctrl.Result{}, nil
}

func (r *PipelineReconciler) reconcileEdit(ctx context.Context, log logr.Logger, p etlv1alpha1.Pipeline) (ctrl.Result, error) {
	pipelineID := p.Spec.ID

	log.Info("reconciling pipeline edit", "pipeline_id", pipelineID)

	namespace := r.getTargetNamespace(p)

	// Check for timeout before proceeding
	timedOut, elapsed := r.checkOperationTimeout(log, &p)
	if timedOut {
		return r.handleOperationTimeout(ctx, log, &p, constants.OperationEdit)
	}
	if elapsed > 0 {
		log.Info("operation in progress", "pipeline_id", pipelineID, "elapsed", elapsed)
	}

	// Update the pipeline config secret with new config
	labels := preparePipelineLabels(p)
	secretName := types.NamespacedName{Namespace: namespace, Name: r.getResourceName(p, p.Spec.ID)}
	_, err := r.updateSecret(ctx, secretName, labels, p)
	if err != nil {
		return ctrl.Result{}, fmt.Errorf("update secret for edit: %w", err)
	}

	if p.Status == etlv1alpha1.PipelineStatus(postgresstorage.PipelineStatusRunning) {
		log.Info("pipeline is already being resumed", "pipeline_id", p.Spec.ID)
		// Continue with the resume process
	} else {
		// Transition status to Resuming
		err = r.updatePipelineStatus(ctx, log, &p, postgresstorage.PipelineStatusResuming, nil)
		if err != nil {
			return ctrl.Result{}, fmt.Errorf("update pipeline status to resuming: %w", err)
		}

		// Set operation start time when transitioning to Resuming status
		err = r.setOperationStartTime(ctx, &p)
		if err != nil {
			log.Error(err, "failed to set operation start time", "pipeline_id", pipelineID)
			// Continue anyway - this is not critical
		}
	}

	// Get namespace and secret for deployment creation
	var ns v1.Namespace
	err = r.Get(ctx, types.NamespacedName{Name: namespace}, &ns)
	if err != nil {
		return ctrl.Result{}, fmt.Errorf("get namespace %s: %w", namespace, err)
	}

	var secret v1.Secret
	err = r.Get(ctx, secretName, &secret)
	if err != nil {
		return ctrl.Result{}, fmt.Errorf("get secret %s: %w", secretName, err)
	}

	// Step 1: Create Sink deployment
	ready, err := r.isDeploymentReady(ctx, namespace, r.getResourceName(p, "sink"))
	if err != nil {
		return ctrl.Result{}, fmt.Errorf("check sink deployment: %w", err)
	}
	if !ready {
		// Check for timeout before requeuing
		timedOut, _ := r.checkOperationTimeout(log, &p)
		if timedOut {
			return r.handleOperationTimeout(ctx, log, &p, constants.OperationEdit)
		}

		log.Info("creating sink deployment", "namespace", namespace)
		err = r.createSink(ctx, ns, labels, secret, p)
		if err != nil {
			return ctrl.Result{}, fmt.Errorf("create sink deployment: %w", err)
		}
		// Requeue to wait for deployment to be ready
		return ctrl.Result{Requeue: true, RequeueAfter: time.Second}, nil
	}

	// Step 2: Create Join deployment (if enabled)
	if p.Spec.Join.Enabled {
		ready, err := r.isDeploymentReady(ctx, namespace, r.getResourceName(p, "join"))
		if err != nil {
			return ctrl.Result{}, fmt.Errorf("check join deployment: %w", err)
		}
		if !ready {
			// Check for timeout before requeuing
			timedOut, _ := r.checkOperationTimeout(log, &p)
			if timedOut {
				return r.handleOperationTimeout(ctx, log, &p, constants.OperationEdit)
			}

			log.Info("creating join deployment", "namespace", namespace)
			err = r.createJoin(ctx, ns, labels, secret, p)
			if err != nil {
				return ctrl.Result{}, fmt.Errorf("create join deployment: %w", err)
			}
			// Requeue to wait for deployment to be ready
			return ctrl.Result{Requeue: true, RequeueAfter: time.Second}, nil
		}
	}

	// Step 3: Create Dedup StatefulSets (if any stream has dedup enabled)
	result, err := r.ensureDedupStatefulSetsReady(ctx, log, p, ns, labels, secret, constants.OperationEdit)
	if err != nil || result.Requeue {
		return result, err
	}

	// Step 4: Create Ingestor deployments
	for i := range p.Spec.Ingestor.Streams {
		deploymentName := r.getResourceName(p, fmt.Sprintf("ingestor-%d", i))
		ready, err := r.isDeploymentReady(ctx, namespace, deploymentName)
		if err != nil {
			return ctrl.Result{}, fmt.Errorf("check ingestor deployment %s: %w", deploymentName, err)
		}
		if !ready {
			// Check for timeout before requeuing
			timedOut, _ := r.checkOperationTimeout(log, &p)
			if timedOut {
				return r.handleOperationTimeout(ctx, log, &p, constants.OperationEdit)
			}

			log.Info("creating ingestor deployment", "deployment", deploymentName, "namespace", namespace)
			err = r.createIngestors(ctx, log, ns, labels, secret, p)
			if err != nil {
				return ctrl.Result{}, fmt.Errorf("create ingestor deployment %s: %w", deploymentName, err)
			}
			// Requeue to wait for deployment to be ready
			return ctrl.Result{Requeue: true, RequeueAfter: time.Second}, nil
		}
	}

	// All deployments are ready, update status to Running
	err = r.updatePipelineStatus(ctx, log, &p, postgresstorage.PipelineStatusRunning, nil)
	if err != nil {
		return ctrl.Result{}, fmt.Errorf("update pipeline status to running: %w", err)
	}

	// Remove edit annotation and clear operation start time
	annotations := p.GetAnnotations()
	if annotations != nil {
		delete(annotations, constants.PipelineEditAnnotation)
		r.clearOperationStartTime(&p)
		p.SetAnnotations(annotations)
		p.Status = etlv1alpha1.PipelineStatus(postgresstorage.PipelineStatusRunning)
		err = r.Update(ctx, &p)
		if err != nil {
			log.Error(err, "failed to remove edit annotation", "pipeline_id", p.Spec.ID)
		}
	}

	// Record success metrics
	r.recordMetricsIfEnabled(func(m *observability.Meter) {
		m.RecordReconcileOperation(ctx, "edit", "success", pipelineID)
	})

	log.Info("pipeline edit completed successfully", "pipeline", p.Name, "pipeline_id", p.Spec.ID)
	return ctrl.Result{}, nil
}

// -------------------------------------------------------------------------------------------------------------------

// ensureDedupStatefulSetsReady ensures all dedup StatefulSets are ready for a pipeline.
// It checks if any streams have deduplication enabled, verifies their readiness,
// creates them if needed, and handles timeout checking.
//
// Returns:
//   - ctrl.Result: Requeue result if dedups need more time to become ready
//   - error: Error if readiness check or creation fails
func (r *PipelineReconciler) ensureDedupStatefulSetsReady(
	ctx context.Context,
	log logr.Logger,
	p etlv1alpha1.Pipeline,
	ns v1.Namespace,
	labels map[string]string,
	secret v1.Secret,
	operationName string,
) (ctrl.Result, error) {
	namespace := r.getTargetNamespace(p)

	// Step 3: Create Dedup StatefulSets (if any stream has dedup enabled)
	anyDedupEnabled := false
	for _, stream := range p.Spec.Ingestor.Streams {
		if stream.Deduplication != nil && stream.Deduplication.Enabled {
			anyDedupEnabled = true
			break
		}
	}

	if anyDedupEnabled {
		// Check if all dedup StatefulSets are ready
		allDedupReady := true
		for i, stream := range p.Spec.Ingestor.Streams {
			if stream.Deduplication == nil || !stream.Deduplication.Enabled {
				continue
			}

			dedupName := r.getResourceName(p, fmt.Sprintf("dedup-%d", i))
			ready, err := r.isStatefulSetReady(ctx, namespace, dedupName)
			if err != nil {
				return ctrl.Result{}, fmt.Errorf("check dedup-%d statefulset: %w", i, err)
			}
			if !ready {
				allDedupReady = false
				break
			}
		}

		if !allDedupReady {
			// Check for timeout before requeuing
			timedOut, _ := r.checkOperationTimeout(log, &p)
			if timedOut {
				return r.handleOperationTimeout(ctx, log, &p, operationName)
			}

			log.Info("creating dedup statefulsets", "namespace", namespace)
			err := r.createDedups(ctx, log, ns, labels, secret, p)
			if err != nil {
				return ctrl.Result{}, fmt.Errorf("create dedup statefulsets: %w", err)
			}
			log.Info("waiting for dedup statefulsets to be ready", "namespace", namespace)
			return ctrl.Result{Requeue: true, RequeueAfter: time.Second}, nil
		} else {
			log.Info("dedup statefulsets are ready", "namespace", namespace)
		}
	}

	return ctrl.Result{}, nil
}<|MERGE_RESOLUTION|>--- conflicted
+++ resolved
@@ -488,23 +488,18 @@
 		// Just log and continue
 	}
 
-<<<<<<< HEAD
+
+	// Clean up PVCs for dedup StatefulSets
+	err = r.cleanupDedupPVCs(ctx, log, p)
+	if err != nil {
+		log.Error(err, "failed to cleanup dedup PVCs")
+		// Don't fail the deletion, just log
+	}
+  
 	// Clean up pipeline configuration from PostgreSQL
 	if r.PostgresStorage != nil {
 		err = r.PostgresStorage.DeletePipeline(ctx, p.Spec.ID)
-=======
-	// Clean up PVCs for dedup StatefulSets
-	err = r.cleanupDedupPVCs(ctx, log, p)
-	if err != nil {
-		log.Error(err, "failed to cleanup dedup PVCs")
-		// Don't fail the deletion, just log
-	}
-
-	// Clean up pipeline configuration from NATS KV store
-	if r.NATSClient != nil {
-		err = r.NATSClient.DeletePipeline(ctx, p.Spec.ID)
->>>>>>> f7da348e
-		if err != nil {
+    if err != nil {
 			log.Info("failed to delete pipeline configuration from PostgreSQL", "pipeline_id", p.Spec.ID, "error", err)
 			// Don't return error here - we're in force cleanup mode
 		} else {
