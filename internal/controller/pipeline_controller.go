--- conflicted
+++ resolved
@@ -45,21 +45,6 @@
 
 // -------------------------------------------------------------------------------------------------------------------
 
-<<<<<<< HEAD
-const (
-	// PipelineFinalizerName is the name of the finalizer added to Pipeline resources
-	PipelineFinalizerName           = "pipeline.etl.glassflow.io/finalizer"
-	PipelineCreateAnnotation        = "pipeline.etl.glassflow.io/create"
-	PipelineResumeAnnotation        = "pipeline.etl.glassflow.io/resume"
-	PipelineStopAnnotation          = "pipeline.etl.glassflow.io/stop"
-	PipelineTerminateAnnotation     = "pipeline.etl.glassflow.io/terminate"
-	PipelineDeleteAnnotation        = "pipeline.etl.glassflow.io/delete"
-	PipelineEditAnnotation          = "pipeline.etl.glassflow.io/edit"
-	PipelineHelmUninstallAnnotation = "pipeline.etl.glassflow.io/helm-uninstall"
-)
-
-=======
->>>>>>> 34807073
 // -------------------------------------------------------------------------------------------------------------------
 
 // pipelineOperationPredicate filters events to trigger reconcile on spec changes or annotation changes
@@ -192,7 +177,7 @@
 			operation = "stop"
 		} else if _, hasResume := annotations[constants.PipelineResumeAnnotation]; hasResume {
 			operation = "resume"
-		} else if _, hasEdit := annotations[PipelineEditAnnotation]; hasEdit {
+		} else if _, hasEdit := annotations[constants.PipelineEditAnnotation]; hasEdit {
 			operation = "edit"
 		}
 
@@ -1061,7 +1046,7 @@
 	// Remove edit annotation
 	annotations := p.GetAnnotations()
 	if annotations != nil {
-		delete(annotations, PipelineEditAnnotation)
+		delete(annotations, constants.PipelineEditAnnotation)
 		p.SetAnnotations(annotations)
 		p.Status = etlv1alpha1.PipelineStatus(nats.PipelineStatusRunning)
 		err = r.Update(ctx, &p)
