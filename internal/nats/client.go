package nats

import (
	"context"
	"encoding/json"
	"fmt"
	"log"
	"time"

	"github.com/nats-io/nats.go"
	"github.com/nats-io/nats.go/jetstream"
)

const DefaultStreamMaxAge = 168 * time.Hour       // 7 days
const DefaultStreamMaxBytes = int64(107374182400) // 100GB

// NATS connection retry constants - similar to glassflow-api
const (
	NATSConnectionTimeout = 1 * time.Minute
	NATSConnectionRetries = 12
	NATSInitialRetryDelay = 1 * time.Second
	NATSMaxRetryDelay     = 30 * time.Second
	NATSMaxConnectionWait = 2 * time.Minute
)

// PipelineStatus represents the overall status of a pipeline
type PipelineStatus string

// Pipeline status constants - must match the main API constants
const (
	PipelineStatusCreated     PipelineStatus = "Created"
	PipelineStatusRunning     PipelineStatus = "Running"
	PipelineStatusPausing     PipelineStatus = "Pausing"
	PipelineStatusPaused      PipelineStatus = "Paused"
	PipelineStatusResuming    PipelineStatus = "Resuming"
	PipelineStatusStopping    PipelineStatus = "Stopping"
	PipelineStatusStopped     PipelineStatus = "Stopped"
	PipelineStatusTerminating PipelineStatus = "Terminating"
	PipelineStatusTerminated  PipelineStatus = "Terminated"
	PipelineStatusFailed      PipelineStatus = "Failed"
)

// PipelineHealth represents the health status of a pipeline and its components
type PipelineHealth struct {
	PipelineID    string         `json:"pipeline_id"`
	PipelineName  string         `json:"pipeline_name"`
	OverallStatus PipelineStatus `json:"overall_status"`
	CreatedAt     time.Time      `json:"created_at"`
	UpdatedAt     time.Time      `json:"updated_at"`
}

// PipelineConfig represents the pipeline configuration stored in NATS KV
type PipelineConfig struct {
	ID        string                 `json:"pipeline_id"`
	Name      string                 `json:"name"`
	Mapper    map[string]interface{} `json:"mapper"`
	Ingestor  map[string]interface{} `json:"ingestor"`
	Join      map[string]interface{} `json:"join"`
	Sink      map[string]interface{} `json:"sink"`
	CreatedAt time.Time              `json:"created_at"`
	Status    PipelineHealth         `json:"status,omitempty"`
}

type NATSClient struct {
	nc       *nats.Conn
	js       jetstream.JetStream
	maxAge   time.Duration
	maxBytes int64
}

func New(url string) (*NATSClient, error) {
<<<<<<< HEAD
	return NewWithStreamConfig(url, DefaultStreamMaxAge, DefaultStreamMaxBytes)
}

func NewWithStreamConfig(url string, maxAge time.Duration, maxBytes int64) (*NATSClient, error) {
	nc, err := nats.Connect(url)
=======
	ctx := context.Background()
	return NewWithContext(ctx, url)
}

func NewWithContext(ctx context.Context, url string) (*NATSClient, error) {
	var (
		nc  *nats.Conn
		err error
	)

	connCtx, cancel := context.WithTimeout(ctx, NATSMaxConnectionWait)
	defer cancel()

	retryDelay := NATSInitialRetryDelay

	for i := range NATSConnectionRetries {
		select {
		case <-connCtx.Done():
			return nil, fmt.Errorf("timeout after %v waiting to connect to NATS at %s", NATSMaxConnectionWait, url)
		default:
		}

		nc, err = nats.Connect(url, nats.Timeout(NATSConnectionTimeout))
		if err == nil {
			break
		}

		if i < NATSConnectionRetries-1 {
			select {
			case <-time.After(retryDelay):
				log.Printf("Retrying connection to NATS to %s in %v...", url, retryDelay)
				// Continue with retry
			case <-connCtx.Done():
				return nil, fmt.Errorf("timeout during retry delay for NATS at %s: %w", url, connCtx.Err())
			}
			// Exponential backoff
			retryDelay = min(time.Duration(float64(retryDelay)*1.5), NATSMaxRetryDelay)
		}
	}
>>>>>>> a22d8b60
	if err != nil {
		return nil, fmt.Errorf("failed to connect to NATS: %w", err)
	}

	js, err := jetstream.New(nc)
	if err != nil {
		return nil, fmt.Errorf("failed to connect to JetStream: %w", err)
	}

	return &NATSClient{
		nc:       nc,
		js:       js,
		maxAge:   maxAge,
		maxBytes: maxBytes,
	}, nil
}

func (n *NATSClient) CreateOrUpdateStream(ctx context.Context, name string, dedupWindow time.Duration) error {
	//nolint:exhaustruct // readability
	sc := jetstream.StreamConfig{
		Name:     name,
		Subjects: []string{name + ".*"},
		Storage:  jetstream.FileStorage,

		Retention: jetstream.LimitsPolicy,
		MaxAge:    n.maxAge,
		MaxBytes:  n.maxBytes,
		Discard:   jetstream.DiscardOld,
	}

	if dedupWindow > 0 {
		sc.Duplicates = dedupWindow
	}

	_, err := n.JetStream().CreateOrUpdateStream(ctx, sc)
	if err != nil {
		return fmt.Errorf("cannot create nats stream: %w", err)
	}

	return nil
}

// CreateOrUpdateJoinKeyValueStore creates or updates a NATS KeyValue store
func (n *NATSClient) CreateOrUpdateJoinKeyValueStore(ctx context.Context, storeName string, ttl time.Duration) error {
	//nolint:exhaustruct // optional config
	cfg := jetstream.KeyValueConfig{
		Bucket:      storeName,
		TTL:         ttl,
		Description: "Store for Join component KV",
	}

	_, err := n.JetStream().CreateOrUpdateKeyValue(ctx, cfg)
	if err != nil {
		return fmt.Errorf("cannot create nats key value store %s: %w", storeName, err)
	}

	return nil
}

func (n *NATSClient) JetStream() jetstream.JetStream {
	return n.js
}

// CheckConsumerPendingMessages checks if a consumer has any pending or unacknowledged messages
// Returns: hasPending (bool), pendingCount (int), unacknowledgedCount (int), error
func (n *NATSClient) CheckConsumerPendingMessages(ctx context.Context, streamName, consumerName string) (bool, int, int, error) {
	// Add timeout for consumer info retrieval
	infoCtx, cancel := context.WithTimeout(ctx, 10*time.Second)
	defer cancel()

	stream, err := n.js.Stream(infoCtx, streamName)
	if err != nil {
		return false, 0, 0, fmt.Errorf("get stream %s: %w", streamName, err)
	}

	consumer, err := stream.Consumer(infoCtx, consumerName)
	if err != nil {
		// Consumer doesn't exist - fail with error as requested
		return false, 0, 0, fmt.Errorf("consumer %s does not exist in stream %s: %w", consumerName, streamName, err)
	}

	info, err := consumer.Info(infoCtx)
	if err != nil {
		return false, 0, 0, fmt.Errorf("get consumer info for %s: %w", consumerName, err)
	}

	pending := int(info.NumPending)
	unacknowledged := info.NumAckPending
	totalPending := pending + unacknowledged
	hasPending := totalPending > 0

	return hasPending, pending, unacknowledged, nil
}

func (n *NATSClient) Close() error {
	n.nc.Close()
	return nil
}

// UpdatePipelineStatus updates the status of a pipeline in NATS KV store
func (n *NATSClient) UpdatePipelineStatus(ctx context.Context, pipelineID string, status PipelineStatus) error {
	kv, err := n.JetStream().KeyValue(ctx, "glassflow-pipelines")
	if err != nil {
		return fmt.Errorf("failed to get glassflow pipelines key-value store: %w", err)
	}

	// Get the current pipeline configuration
	entry, err := kv.Get(ctx, pipelineID)
	if err != nil {
		return fmt.Errorf("failed to get pipeline %s from KV store: %w", pipelineID, err)
	}

	// Unmarshal the current configuration
	var pipelineConfig PipelineConfig
	err = json.Unmarshal(entry.Value(), &pipelineConfig)
	if err != nil {
		return fmt.Errorf("failed to unmarshal pipeline configuration: %w", err)
	}

	// Update the status
	pipelineConfig.Status.OverallStatus = status
	pipelineConfig.Status.UpdatedAt = time.Now().UTC()

	// Marshal the updated configuration
	updatedConfig, err := json.Marshal(pipelineConfig)
	if err != nil {
		return fmt.Errorf("failed to marshal updated pipeline configuration: %w", err)
	}

	// Update the KV store
	_, err = kv.Update(ctx, pipelineID, updatedConfig, entry.Revision())
	if err != nil {
		return fmt.Errorf("failed to update pipeline status in KV store: %w", err)
	}

	return nil
}

// GetPipelineConfig retrieves a pipeline configuration from NATS KV store
func (n *NATSClient) GetPipelineConfig(ctx context.Context, pipelineID string) (*PipelineConfig, error) {
	kv, err := n.JetStream().KeyValue(ctx, "glassflow-pipelines")
	if err != nil {
		return nil, fmt.Errorf("failed to get glassflow pipelines key-value store: %w", err)
	}

	entry, err := kv.Get(ctx, pipelineID)
	if err != nil {
		return nil, fmt.Errorf("failed to get pipeline %s from KV store: %w", pipelineID, err)
	}

	var pipelineConfig PipelineConfig
	err = json.Unmarshal(entry.Value(), &pipelineConfig)
	if err != nil {
		return nil, fmt.Errorf("failed to unmarshal pipeline configuration: %w", err)
	}

	return &pipelineConfig, nil
}<|MERGE_RESOLUTION|>--- conflicted
+++ resolved
@@ -69,13 +69,6 @@
 }
 
 func New(url string) (*NATSClient, error) {
-<<<<<<< HEAD
-	return NewWithStreamConfig(url, DefaultStreamMaxAge, DefaultStreamMaxBytes)
-}
-
-func NewWithStreamConfig(url string, maxAge time.Duration, maxBytes int64) (*NATSClient, error) {
-	nc, err := nats.Connect(url)
-=======
 	ctx := context.Background()
 	return NewWithContext(ctx, url)
 }
@@ -115,7 +108,6 @@
 			retryDelay = min(time.Duration(float64(retryDelay)*1.5), NATSMaxRetryDelay)
 		}
 	}
->>>>>>> a22d8b60
 	if err != nil {
 		return nil, fmt.Errorf("failed to connect to NATS: %w", err)
 	}
