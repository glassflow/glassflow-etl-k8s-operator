package nats

import (
	"context"
	"encoding/json"
	"fmt"
	"log"
	"time"

	"github.com/nats-io/nats.go"
	"github.com/nats-io/nats.go/jetstream"
)

const DefaultStreamMaxAge = 168 * time.Hour       // 7 days
const DefaultStreamMaxBytes = int64(107374182400) // 100GB

// NATS connection retry constants - similar to glassflow-api
const (
	NATSConnectionTimeout = 1 * time.Minute
	NATSConnectionRetries = 12
	NATSInitialRetryDelay = 1 * time.Second
	NATSMaxRetryDelay     = 30 * time.Second
	NATSMaxConnectionWait = 2 * time.Minute
)

// PipelineStatus represents the overall status of a pipeline
type PipelineStatus string

// Pipeline status constants - must match the main API constants
const (
	PipelineStatusCreated     PipelineStatus = "Created"
	PipelineStatusRunning     PipelineStatus = "Running"
	PipelineStatusPausing     PipelineStatus = "Pausing"
	PipelineStatusPaused      PipelineStatus = "Paused"
	PipelineStatusResuming    PipelineStatus = "Resuming"
	PipelineStatusStopping    PipelineStatus = "Stopping"
	PipelineStatusStopped     PipelineStatus = "Stopped"
	PipelineStatusTerminating PipelineStatus = "Terminating"
	PipelineStatusTerminated  PipelineStatus = "Terminated"
	PipelineStatusFailed      PipelineStatus = "Failed"
)

// PipelineHealth represents the health status of a pipeline and its components
type PipelineHealth struct {
	PipelineID    string         `json:"pipeline_id"`
	PipelineName  string         `json:"pipeline_name"`
	OverallStatus PipelineStatus `json:"overall_status"`
	CreatedAt     time.Time      `json:"created_at"`
	UpdatedAt     time.Time      `json:"updated_at"`
}

// PipelineConfig represents the pipeline configuration stored in NATS KV
type PipelineConfig struct {
	ID        string                 `json:"pipeline_id"`
	Name      string                 `json:"name"`
	Mapper    map[string]interface{} `json:"mapper"`
	Ingestor  map[string]interface{} `json:"ingestor"`
	Join      map[string]interface{} `json:"join"`
	Sink      map[string]interface{} `json:"sink"`
	CreatedAt time.Time              `json:"created_at"`
	Status    PipelineHealth         `json:"status,omitempty"`
}

type NATSClient struct {
	nc       *nats.Conn
	js       jetstream.JetStream
	maxAge   time.Duration
	maxBytes int64
}

func New(url string) (*NATSClient, error) {
<<<<<<< HEAD
	return NewWithStreamConfig(url, DefaultStreamMaxAge, DefaultStreamMaxBytes)
}

func NewWithStreamConfig(url string, maxAge time.Duration, maxBytes int64) (*NATSClient, error) {
	nc, err := nats.Connect(url)
=======
	ctx := context.Background()
	return NewWithContext(ctx, url)
}

func NewWithContext(ctx context.Context, url string) (*NATSClient, error) {
	var (
		nc  *nats.Conn
		err error
	)

	connCtx, cancel := context.WithTimeout(ctx, NATSMaxConnectionWait)
	defer cancel()

	retryDelay := NATSInitialRetryDelay

	for i := range NATSConnectionRetries {
		select {
		case <-connCtx.Done():
			return nil, fmt.Errorf("timeout after %v waiting to connect to NATS at %s", NATSMaxConnectionWait, url)
		default:
		}

		nc, err = nats.Connect(url, nats.Timeout(NATSConnectionTimeout))
		if err == nil {
			break
		}

		if i < NATSConnectionRetries-1 {
			select {
			case <-time.After(retryDelay):
				log.Printf("Retrying connection to NATS to %s in %v...", url, retryDelay)
				// Continue with retry
			case <-connCtx.Done():
				return nil, fmt.Errorf("timeout during retry delay for NATS at %s: %w", url, connCtx.Err())
			}
			// Exponential backoff
			retryDelay = min(time.Duration(float64(retryDelay)*1.5), NATSMaxRetryDelay)
		}
	}
>>>>>>> a22d8b60
	if err != nil {
		return nil, fmt.Errorf("failed to connect to NATS: %w", err)
	}

	js, err := jetstream.New(nc)
	if err != nil {
		return nil, fmt.Errorf("failed to connect to JetStream: %w", err)
	}

	return &NATSClient{
		nc:       nc,
		js:       js,
		maxAge:   maxAge,
		maxBytes: maxBytes,
	}, nil
}

func (n *NATSClient) CreateOrUpdateStream(ctx context.Context, name string, dedupWindow time.Duration) error {
	//nolint:exhaustruct // readability
	sc := jetstream.StreamConfig{
		Name:     name,
		Subjects: []string{name + ".*"},
		Storage:  jetstream.FileStorage,

		Retention: jetstream.LimitsPolicy,
		MaxAge:    n.maxAge,
		MaxBytes:  n.maxBytes,
		Discard:   jetstream.DiscardOld,
	}

	if dedupWindow > 0 {
		sc.Duplicates = dedupWindow
	}

	_, err := n.JetStream().CreateOrUpdateStream(ctx, sc)
	if err != nil {
		return fmt.Errorf("cannot create nats stream: %w", err)
	}

	return nil
}

// CreateOrUpdateJoinKeyValueStore creates or updates a NATS KeyValue store
func (n *NATSClient) CreateOrUpdateJoinKeyValueStore(ctx context.Context, storeName string, ttl time.Duration) error {
	//nolint:exhaustruct // optional config
	cfg := jetstream.KeyValueConfig{
		Bucket:      storeName,
		TTL:         ttl,
		Description: "Store for Join component KV",
	}

	_, err := n.JetStream().CreateOrUpdateKeyValue(ctx, cfg)
	if err != nil {
		return fmt.Errorf("cannot create nats key value store %s: %w", storeName, err)
	}

	return nil
}

func (n *NATSClient) JetStream() jetstream.JetStream {
	return n.js
}

// CheckConsumerPendingMessages checks if a consumer has any pending or unacknowledged messages
// Returns: hasPending (bool), pendingCount (int), unacknowledgedCount (int), error
func (n *NATSClient) CheckConsumerPendingMessages(ctx context.Context, streamName, consumerName string) (bool, int, int, error) {
	// Add timeout for consumer info retrieval
	infoCtx, cancel := context.WithTimeout(ctx, 10*time.Second)
	defer cancel()

	stream, err := n.js.Stream(infoCtx, streamName)
	if err != nil {
		return false, 0, 0, fmt.Errorf("get stream %s: %w", streamName, err)
	}

	consumer, err := stream.Consumer(infoCtx, consumerName)
	if err != nil {
		// Consumer doesn't exist - fail with error as requested
		return false, 0, 0, fmt.Errorf("consumer %s does not exist in stream %s: %w", consumerName, streamName, err)
	}

	info, err := consumer.Info(infoCtx)
	if err != nil {
		return false, 0, 0, fmt.Errorf("get consumer info for %s: %w", consumerName, err)
	}

	pending := int(info.NumPending)
	unacknowledged := info.NumAckPending
	totalPending := pending + unacknowledged
	hasPending := totalPending > 0

	return hasPending, pending, unacknowledged, nil
}

func (n *NATSClient) Close() error {
	n.nc.Close()
	return nil
}

// UpdatePipelineStatus updates the status of a pipeline in NATS KV store
func (n *NATSClient) UpdatePipelineStatus(ctx context.Context, pipelineID string, status PipelineStatus) error {
	kv, err := n.JetStream().KeyValue(ctx, "glassflow-pipelines")
	if err != nil {
		return fmt.Errorf("failed to get glassflow pipelines key-value store: %w", err)
	}

	// Get the current pipeline configuration
	entry, err := kv.Get(ctx, pipelineID)
	if err != nil {
		return fmt.Errorf("failed to get pipeline %s from KV store: %w", pipelineID, err)
	}

	// Unmarshal the current configuration
	var pipelineConfig PipelineConfig
	err = json.Unmarshal(entry.Value(), &pipelineConfig)
	if err != nil {
		return fmt.Errorf("failed to unmarshal pipeline configuration: %w", err)
	}

	// Update the status
	pipelineConfig.Status.OverallStatus = status
	pipelineConfig.Status.UpdatedAt = time.Now().UTC()

	// Marshal the updated configuration
	updatedConfig, err := json.Marshal(pipelineConfig)
	if err != nil {
		return fmt.Errorf("failed to marshal updated pipeline configuration: %w", err)
	}

	// Update the KV store
	_, err = kv.Update(ctx, pipelineID, updatedConfig, entry.Revision())
	if err != nil {
		return fmt.Errorf("failed to update pipeline status in KV store: %w", err)
	}

	return nil
}

// GetPipelineConfig retrieves a pipeline configuration from NATS KV store
func (n *NATSClient) GetPipelineConfig(ctx context.Context, pipelineID string) (*PipelineConfig, error) {
	kv, err := n.JetStream().KeyValue(ctx, "glassflow-pipelines")
	if err != nil {
		return nil, fmt.Errorf("failed to get glassflow pipelines key-value store: %w", err)
	}

	entry, err := kv.Get(ctx, pipelineID)
	if err != nil {
		return nil, fmt.Errorf("failed to get pipeline %s from KV store: %w", pipelineID, err)
	}

	var pipelineConfig PipelineConfig
	err = json.Unmarshal(entry.Value(), &pipelineConfig)
	if err != nil {
		return nil, fmt.Errorf("failed to unmarshal pipeline configuration: %w", err)
	}

	return &pipelineConfig, nil
}<|MERGE_RESOLUTION|>--- conflicted
+++ resolved
@@ -69,53 +69,11 @@
 }
 
 func New(url string) (*NATSClient, error) {
-<<<<<<< HEAD
 	return NewWithStreamConfig(url, DefaultStreamMaxAge, DefaultStreamMaxBytes)
 }
 
 func NewWithStreamConfig(url string, maxAge time.Duration, maxBytes int64) (*NATSClient, error) {
 	nc, err := nats.Connect(url)
-=======
-	ctx := context.Background()
-	return NewWithContext(ctx, url)
-}
-
-func NewWithContext(ctx context.Context, url string) (*NATSClient, error) {
-	var (
-		nc  *nats.Conn
-		err error
-	)
-
-	connCtx, cancel := context.WithTimeout(ctx, NATSMaxConnectionWait)
-	defer cancel()
-
-	retryDelay := NATSInitialRetryDelay
-
-	for i := range NATSConnectionRetries {
-		select {
-		case <-connCtx.Done():
-			return nil, fmt.Errorf("timeout after %v waiting to connect to NATS at %s", NATSMaxConnectionWait, url)
-		default:
-		}
-
-		nc, err = nats.Connect(url, nats.Timeout(NATSConnectionTimeout))
-		if err == nil {
-			break
-		}
-
-		if i < NATSConnectionRetries-1 {
-			select {
-			case <-time.After(retryDelay):
-				log.Printf("Retrying connection to NATS to %s in %v...", url, retryDelay)
-				// Continue with retry
-			case <-connCtx.Done():
-				return nil, fmt.Errorf("timeout during retry delay for NATS at %s: %w", url, connCtx.Err())
-			}
-			// Exponential backoff
-			retryDelay = min(time.Duration(float64(retryDelay)*1.5), NATSMaxRetryDelay)
-		}
-	}
->>>>>>> a22d8b60
 	if err != nil {
 		return nil, fmt.Errorf("failed to connect to NATS: %w", err)
 	}
