--- conflicted
+++ resolved
@@ -4,6 +4,7 @@
 	"context"
 	"encoding/json"
 	"fmt"
+	"log"
 	"time"
 
 	"github.com/nats-io/nats.go"
@@ -67,14 +68,6 @@
 	maxBytes int64
 }
 
-<<<<<<< HEAD
-func New(url string) (*NATSClient, error) {
-	return NewWithStreamConfig(url, DefaultStreamMaxAge, DefaultStreamMaxBytes)
-}
-
-func NewWithStreamConfig(url string, maxAge time.Duration, maxBytes int64) (*NATSClient, error) {
-	nc, err := nats.Connect(url)
-=======
 func New(ctx context.Context, url string, maxAge time.Duration, maxBytes int64) (*NATSClient, error) {
 	var (
 		nc  *nats.Conn
@@ -110,7 +103,6 @@
 			retryDelay = min(time.Duration(float64(retryDelay)*1.5), NATSMaxRetryDelay)
 		}
 	}
->>>>>>> 1d18bf28
 	if err != nil {
 		return nil, fmt.Errorf("failed to connect to NATS: %w", err)
 	}
