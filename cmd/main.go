--- conflicted
+++ resolved
@@ -291,12 +291,8 @@
 		maxBytes = 107374182400 // 100GB default
 	}
 
-<<<<<<< HEAD
-	natsClient, err := nats.NewWithStreamConfig(natsAddr, maxAge, maxBytes)
-=======
 	ctx := context.Background()
 	natsClient, err := nats.New(ctx, natsAddr, maxAge, maxBytes)
->>>>>>> 1d18bf28
 	if err != nil {
 		setupLog.Error(err, "unable to connect to nats")
 		os.Exit(1)
